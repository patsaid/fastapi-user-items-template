name: CI/CD

on:
  push:
    branches:
      - master
  pull_request:
    branches:
      - master

jobs:
  build:
    runs-on: ubuntu-latest

    steps:
    - name: Checkout code
      uses: actions/checkout@v3

    - name: Set up Python
      uses: actions/setup-python@v4
      with:
        python-version: '3.10'

    - name: Install dependencies
      run: |
        pip install --upgrade pip
        pip install pdm
        pdm install

<<<<<<< HEAD
=======
    - name: Run lint
      run: |
        pdm run pylint app

>>>>>>> 43282fae
    - name: Run tests
      run: |
        pdm run pytest<|MERGE_RESOLUTION|>--- conflicted
+++ resolved
@@ -27,13 +27,10 @@
         pip install pdm
         pdm install
 
-<<<<<<< HEAD
-=======
     - name: Run lint
       run: |
         pdm run pylint app
 
->>>>>>> 43282fae
     - name: Run tests
       run: |
         pdm run pytest